import socket
import numpy as np
import mne

CHANNELS = 4
<<<<<<< HEAD
SFREQ = 250
SAMPLES_PER_SECOND = 250

# --- Network Configuration ---
=======
SFREQ = 250 
MEASUREMENTS_TO_PLOT = 50

DATA_SCALING_FACTOR = 1e-6 

LOW_FREQ = 1.0
HIGH_FREQ = 40.0
SAMPLES_PER_CHANNEL = 250
>>>>>>> 5b03ae9b
DTYPE = np.float64
BYTES_PER_NUMBER = np.dtype(DTYPE).itemsize  # 8 bytes for float64
BUFFER_SIZE = 20000  # Large enough for incoming packets

<<<<<<< HEAD
# --- SERVER ADDRESS ---
SERVER_ADDRESS = ("127.0.0.1", 11111)
=======
data_buffer = bytearray()
collected_measurements = []
is_running = True
>>>>>>> 5b03ae9b

# --- Create socket ---
client_socket = socket.socket(socket.AF_INET, socket.SOCK_DGRAM)
client_socket.bind(SERVER_ADDRESS)

<<<<<<< HEAD
print(f"UDP client listening on {SERVER_ADDRESS}")
collected_measurements = []
=======
while is_running:
    client_socket = socket.socket(socket.AF_INET, socket.SOCK_DGRAM)
    client_socket.settimeout(1.0)
    message = b'test'
    # NOTE: Using a loopback address for demonstration purposes. 
    # Replace with your device's actual address.
    addr = ("127.0.0.1", 11111) 
    
    # This is a dummy server part for the script to run standalone.
    # In your real use case, you would remove this and just have the client logic.
    server_socket = socket.socket(socket.AF_INET, socket.SOCK_DGRAM)
    server_socket.bind(addr)
    
    client_socket.sendto(message, addr)
    try:
        dummy_data = np.random.randn(NUMBERS_PER_ARRAY).astype(DTYPE).tobytes()
        server_socket.sendto(dummy_data, addr)
>>>>>>> 5b03ae9b

try:
    while len(collected_measurements) < 10:  # Collect 10 measurements
        # Wait for a packet
        data, address = client_socket.recvfrom(BUFFER_SIZE)
        print(f"Received {len(data)} bytes from {address}")
        
        try:
            # Convert bytes back to numpy array
            numpy_array = np.frombuffer(data, dtype=DTYPE)
            
            # Calculate actual samples received (may be more than expected)
            samples_received = len(numpy_array) // CHANNELS
            
            # Reshape to proper dimensions
            reshaped_array = numpy_array.reshape(CHANNELS, samples_received)
            
            collected_measurements.append(reshaped_array)
            print(f"Successfully processed array of shape {reshaped_array.shape}")
            
<<<<<<< HEAD
        except Exception as e:
            print(f"Error processing data: {e}")
            
finally:
    client_socket.close()
    
# Process collected measurements with MNE if needed
if collected_measurements:
    # Concatenate all data chunks
    full_data = np.concatenate(collected_measurements, axis=1)
    print(f"Final data shape: {full_data.shape}")
    
    # Create MNE info and continue processing...
    ch_names = ['Fp1', 'Fp2', 'O1', 'O2']
    info = mne.create_info(ch_names=ch_names, sfreq=SFREQ, ch_types='eeg')
    raw = mne.io.RawArray(full_data, info)
    
    # Plot data
    raw.plot(block=True, scalings=dict(eeg=20e-6))
=======
            data_buffer = data_buffer[REQUIRED_BYTES_FOR_ARRAY:]

            if len(collected_measurements) >= MEASUREMENTS_TO_PLOT:
                is_running = False
                break
                
    except socket.timeout:
        print('REQUEST TIMED OUT')
    finally:
        client_socket.close()
        server_socket.close()

    if not is_running:
        break

print(f"\nCollected {len(collected_measurements)} measurements. Starting analysis...")

full_data = np.concatenate(collected_measurements, axis=1) * DATA_SCALING_FACTOR
print(f"Final data shape for plotting: {full_data.shape}")

ch_names = [f'CH{i+1}' for i in range(CHANNELS)]
ch_types = ['eeg'] * CHANNELS
info = mne.create_info(ch_names=ch_names, sfreq=SFREQ, ch_types=ch_types)

raw = mne.io.RawArray(full_data, info)

montage = mne.channels.make_standard_montage('standard_1020')
channel_map = {f'CH{i+1}': name for i, name in enumerate(montage.ch_names[:CHANNELS])}
raw.rename_channels(channel_map)
raw.set_montage(montage)

raw.filter(l_freq=LOW_FREQ, h_freq=HIGH_FREQ, fir_design='firwin')
print(f"Data filtered between {LOW_FREQ} and {HIGH_FREQ} Hz.")

print("\nDisplaying filtered raw signal. Close the plot to continue.")
raw.plot(block=True, title="Filtered Live Stream Data", scalings=dict(eeg=20e-6)) 

print("\nDisplaying Power Spectral Density (PSD). Close the plot to continue.")
raw.compute_psd().plot(spatial_colors=True, average=False, picks='eeg')

print("\nDisplaying sensor locations. Close the plot to continue.")
raw.plot_sensors(ch_type='eeg', show_names=True)


print("\nDisplaying topographical PSD map. Close the plot to continue.")
raw.compute_psd().plot_topo()


print("\nPerforming ICA to find artifacts. This may take a moment...")
ica = mne.preprocessing.ICA(n_components=CHANNELS, random_state=97, max_iter='auto')
ica.fit(raw)

print("Displaying ICA sources. Look for components that resemble blinks or heartbeats.")
ica.plot_sources(raw, block=True)

print("Displaying ICA properties. Close the plot to finish the script.")
ica.plot_properties(raw, picks=[0, 1, 2, 3], block=True)

print("\nScript finished.")
>>>>>>> 5b03ae9b
<|MERGE_RESOLUTION|>--- conflicted
+++ resolved
@@ -3,12 +3,6 @@
 import mne
 
 CHANNELS = 4
-<<<<<<< HEAD
-SFREQ = 250
-SAMPLES_PER_SECOND = 250
-
-# --- Network Configuration ---
-=======
 SFREQ = 250 
 MEASUREMENTS_TO_PLOT = 50
 
@@ -17,28 +11,17 @@
 LOW_FREQ = 1.0
 HIGH_FREQ = 40.0
 SAMPLES_PER_CHANNEL = 250
->>>>>>> 5b03ae9b
 DTYPE = np.float64
-BYTES_PER_NUMBER = np.dtype(DTYPE).itemsize  # 8 bytes for float64
-BUFFER_SIZE = 20000  # Large enough for incoming packets
+BYTES_PER_NUMBER = np.dtype(DTYPE).itemsize
+NUMBERS_PER_ARRAY = CHANNELS * SAMPLES_PER_CHANNEL
+REQUIRED_BYTES_FOR_ARRAY = NUMBERS_PER_ARRAY * BYTES_PER_NUMBER
 
-<<<<<<< HEAD
-# --- SERVER ADDRESS ---
-SERVER_ADDRESS = ("127.0.0.1", 11111)
-=======
 data_buffer = bytearray()
 collected_measurements = []
 is_running = True
->>>>>>> 5b03ae9b
 
-# --- Create socket ---
-client_socket = socket.socket(socket.AF_INET, socket.SOCK_DGRAM)
-client_socket.bind(SERVER_ADDRESS)
+print(f"Collecting {MEASUREMENTS_TO_PLOT} measurements before plotting...")
 
-<<<<<<< HEAD
-print(f"UDP client listening on {SERVER_ADDRESS}")
-collected_measurements = []
-=======
 while is_running:
     client_socket = socket.socket(socket.AF_INET, socket.SOCK_DGRAM)
     client_socket.settimeout(1.0)
@@ -56,48 +39,18 @@
     try:
         dummy_data = np.random.randn(NUMBERS_PER_ARRAY).astype(DTYPE).tobytes()
         server_socket.sendto(dummy_data, addr)
->>>>>>> 5b03ae9b
 
-try:
-    while len(collected_measurements) < 10:  # Collect 10 measurements
-        # Wait for a packet
-        data, address = client_socket.recvfrom(BUFFER_SIZE)
-        print(f"Received {len(data)} bytes from {address}")
+        data, server = client_socket.recvfrom(32768)
+        data_buffer.extend(data)
         
-        try:
-            # Convert bytes back to numpy array
-            numpy_array = np.frombuffer(data, dtype=DTYPE)
-            
-            # Calculate actual samples received (may be more than expected)
-            samples_received = len(numpy_array) // CHANNELS
-            
-            # Reshape to proper dimensions
-            reshaped_array = numpy_array.reshape(CHANNELS, samples_received)
+        while len(data_buffer) >= REQUIRED_BYTES_FOR_ARRAY:
+            chunk_to_process = data_buffer[:REQUIRED_BYTES_FOR_ARRAY]
+            numpy_array_1d = np.frombuffer(chunk_to_process, dtype=DTYPE)
+            reshaped_array = numpy_array_1d.reshape(CHANNELS, SAMPLES_PER_CHANNEL)
             
             collected_measurements.append(reshaped_array)
             print(f"Successfully processed array of shape {reshaped_array.shape}")
             
-<<<<<<< HEAD
-        except Exception as e:
-            print(f"Error processing data: {e}")
-            
-finally:
-    client_socket.close()
-    
-# Process collected measurements with MNE if needed
-if collected_measurements:
-    # Concatenate all data chunks
-    full_data = np.concatenate(collected_measurements, axis=1)
-    print(f"Final data shape: {full_data.shape}")
-    
-    # Create MNE info and continue processing...
-    ch_names = ['Fp1', 'Fp2', 'O1', 'O2']
-    info = mne.create_info(ch_names=ch_names, sfreq=SFREQ, ch_types='eeg')
-    raw = mne.io.RawArray(full_data, info)
-    
-    # Plot data
-    raw.plot(block=True, scalings=dict(eeg=20e-6))
-=======
             data_buffer = data_buffer[REQUIRED_BYTES_FOR_ARRAY:]
 
             if len(collected_measurements) >= MEASUREMENTS_TO_PLOT:
@@ -156,5 +109,4 @@
 print("Displaying ICA properties. Close the plot to finish the script.")
 ica.plot_properties(raw, picks=[0, 1, 2, 3], block=True)
 
-print("\nScript finished.")
->>>>>>> 5b03ae9b
+print("\nScript finished.")